--- conflicted
+++ resolved
@@ -4,16 +4,11 @@
    "cell_type": "markdown",
    "metadata": {},
    "source": [
-<<<<<<< HEAD
     "# TP 1 : Parcours des protons dans la matière"
-=======
-    "La cellule suivante donne les numéros atomiques, la fraction massique et la masse molaire des éléments composant l'eau et l'os compact, de même que la masse volumique de ces deux substances. La fonction densite_electronique reçoit en argument la composition chimique d'une matière et sa masse volumique en g/cm$^3$ et retourne sa densité électronique en électrons par cm$^3$."
->>>>>>> 9c83917e
    ]
   },
   {
    "cell_type": "code",
-<<<<<<< HEAD
    "execution_count": null,
    "metadata": {},
    "outputs": [],
@@ -67,7 +62,34 @@
    "cell_type": "markdown",
    "metadata": {},
    "source": []
-=======
+  }
+ ],
+ "metadata": {
+  "kernelspec": {
+   "display_name": "base",
+   "language": "python",
+   "name": "python3"
+  },
+  "language_info": {
+   "name": "python",
+   "version": "3.12.2"
+  }
+ },
+ "nbformat": 4,
+ "nbformat_minor": 2
+}
+
+{
+ "cells": [
+  {
+   "cell_type": "markdown",
+   "metadata": {},
+   "source": [
+    "La cellule suivante donne les numéros atomiques, la fraction massique et la masse molaire des éléments composant l'eau et l'os compact, de même que la masse volumique de ces deux substances. La fonction densite_electronique reçoit en argument la composition chimique d'une matière et sa masse volumique en g/cm$^3$ et retourne sa densité électronique en électrons par cm$^3$."
+   ]
+  },
+  {
+   "cell_type": "code",
    "execution_count": 2,
    "metadata": {},
    "outputs": [],
@@ -90,24 +112,15 @@
     "        n_e += x[0]*x[1]/x[2]\n",
     "    return rho*n_e*sp.N_A"
    ]
->>>>>>> 9c83917e
   }
  ],
  "metadata": {
   "kernelspec": {
-<<<<<<< HEAD
-   "display_name": "base",
-=======
    "display_name": "Python 3",
->>>>>>> 9c83917e
    "language": "python",
    "name": "python3"
   },
   "language_info": {
-<<<<<<< HEAD
-   "name": "python",
-   "version": "3.12.2"
-=======
    "codemirror_mode": {
     "name": "ipython",
     "version": 3
@@ -118,7 +131,6 @@
    "nbconvert_exporter": "python",
    "pygments_lexer": "ipython3",
    "version": "3.8.10"
->>>>>>> 9c83917e
   }
  },
  "nbformat": 4,
