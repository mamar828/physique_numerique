--- conflicted
+++ resolved
@@ -719,7 +719,6 @@
    "outputs": [],
    "source": [
     "def r_infty(T: float | np.ndarray, k: float = 5) -> float | np.ndarray:\n",
-<<<<<<< HEAD
     "    \"\"\"\n",
     "    Fraction de la population qui sera infecté à un moment ou un autre pendant une épidémie.\n",
     "\n",
@@ -728,14 +727,11 @@
     "    T (float | np.ndarray) : Probabilité qu'un individu infecté infecte tous ces voisins.\n",
     "    k (float) : Paramètre de la distribution.\n",
     "    \"\"\"\n",
-    "    u = np.min(np.stack([np.ones_like(T), 0.5*(1 + 2 / (T*(k - 1)) - np.sqrt(1 + 4 / (T*(k - 1)))), 0.5*(1 + 2 / (T*(k - 1)) + np.sqrt(1 + 4 / (T*(k - 1))))]), axis=0)\n",
-=======
     "    u = np.min(np.stack([\n",
     "        np.ones_like(T), \n",
     "        0.5*(1 + 2 / (T*(k - 1)) - np.sqrt(1 + 4 / (T*(k - 1)))), \n",
     "        0.5*(1 + 2 / (T*(k - 1)) + np.sqrt(1 + 4 / (T*(k - 1))))\n",
     "    ]), axis=0)\n",
->>>>>>> 194ebc2b
     "    return 1 - ((1 - T*(1 - u)) / (1 + T*(k - 1)*(1 - u)))\n",
     "\n",
     "fig = gl.Figure(r\"Probabilité de contagion $T$ [-]\", r\"Indicateur de la contagiosité $R_{\\infty}$ [-]\", \n",
